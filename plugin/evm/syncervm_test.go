--- conflicted
+++ resolved
@@ -16,10 +16,7 @@
 	"github.com/stretchr/testify/require"
 
 	"github.com/ava-labs/avalanchego/database"
-<<<<<<< HEAD
-=======
 	"github.com/ava-labs/avalanchego/database/prefixdb"
->>>>>>> 5d2c00c9
 	"github.com/ava-labs/avalanchego/ids"
 	"github.com/ava-labs/avalanchego/snow"
 	"github.com/ava-labs/avalanchego/snow/choices"
@@ -364,11 +361,6 @@
 
 	fundedAccounts map[*keystore.Key]*types.StateAccount
 
-<<<<<<< HEAD
-	syncerVM         *VM
-	syncerDBManager  database.Database
-	syncerEngineChan <-chan commonEng.Message
-=======
 	syncerVM             *VM
 	syncerDB             database.Database
 	syncerEngineChan     <-chan commonEng.Message
@@ -378,7 +370,6 @@
 type shutdownOnceVM struct {
 	*VM
 	shutdownOnce sync.Once
->>>>>>> 5d2c00c9
 }
 
 func (vm *shutdownOnceVM) Shutdown(ctx context.Context) error {
