--- conflicted
+++ resolved
@@ -1444,15 +1444,7 @@
 
 	// when we reset txPool we should explicitly check if fee struct for min base fee has changed
 	// so that we can correctly drop txs with < minBaseFee from tx pool.
-<<<<<<< HEAD
-	// TODO: this should be checking IsSubnetEVM since we also support minimumFee for SubnetEVM
-	// without requiring FeeManager is enabled.
-	// This is already being set by SetMinFee when gas price updater starts.
-	// However tests are currently failing if we change this check to IsSubnetEVM.
 	if pool.chainconfig.IsPrecompileEnabled(feemanager.ContractAddress, new(big.Int).SetUint64(newHead.Time)) {
-=======
-	if pool.chainconfig.IsFeeConfigManager(new(big.Int).SetUint64(newHead.Time)) {
->>>>>>> d74a3f07
 		feeConfig, _, err := pool.chain.GetFeeConfigAt(newHead)
 		if err != nil {
 			log.Error("Failed to get fee config state", "err", err, "root", newHead.Root)
