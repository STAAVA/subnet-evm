# Subnet EVM

[Avalanche](https://docs.avax.network/learn/platform-overview) is a network composed of multiple blockchains.
Each blockchain is an instance of a Virtual Machine (VM), much like an object in an object-oriented language is an instance of a class.
That is, the VM defines the behavior of the blockchain.

Subnet EVM is the [Virtual Machine (VM)](https://docs.avax.network/learn/platform-overview#virtual-machines) that defines the Subnet Contract Chains. Subnet EVM is a simplified version of [Coreth VM (C-Chain)](https://github.com/ava-labs/coreth).

This chain implements the Ethereum Virtual Machine and supports Solidity smart contracts as well as most other Ethereum client functionality.

## Building

The Subnet EVM runs in a separate process from the main AvalancheGo process and communicates with it over a local gRPC connection.

### AvalancheGo Compatibility
```
[v0.1.0] AvalancheGo@v1.7.0-v1.7.4
[v0.1.1-v0.1.2] AvalancheGo@v1.7.5-v1.7.6
```

## API

The Subnet EVM supports the following API namespaces:

- `eth`
- `personal`
- `txpool`
- `debug`

Only the `eth` namespace is enabled by default.
Full documentation for the C-Chain's API can be found [here.](https://docs.avax.network/build/avalanchego-apis/contract-chain-c-chain-api)

## Compatibility

The Subnet EVM is compatible with almost all Ethereum tooling, including [Remix,](https://docs.avax.network/build/tutorials/smart-contracts/deploy-a-smart-contract-on-avalanche-using-remix-and-metamask) [Metamask](https://docs.avax.network/build/tutorials/smart-contracts/deploy-a-smart-contract-on-avalanche-using-remix-and-metamask) and [Truffle.](https://docs.avax.network/build/tutorials/smart-contracts/using-truffle-with-the-avalanche-c-chain)

## Differences Between Subnet EVM and Coreth

- Added configurable fees and gas limits in genesis
- Merged Avalanche hardforks into the single "Subnet EVM" hardfork
- Removed Atomic Txs and Shared Memory
- Removed Multicoin Contract and State

## Setting the Genesis Allocation

When creating an instance of the subnet-evm, you will need to define the genesis
state of the new chain. Part of this includes defining the genesis allocation
(setting the starting balances for whatever addresses you want). If you don't
provide any genesis allocation, you won't be able to interact with your new
chain (all transactions require a fee to be paid from the sender's balance).

To specify a genesis allocation, populate the `alloc` field in the genesis JSON as follows:

```json
  "alloc": {
    "8db97C7cEcE249c2b98bDC0226Cc4C2A57BF52FC": {
      "balance": "0x52B7D2DCC80CD2E4000000"
    },
    "Ab5801a7D398351b8bE11C439e05C5B3259aeC9B": {
      "balance": "0xa796504b1cb5a7c0000"
    }
  },
```

The keys in the allocation are [hex](https://en.wikipedia.org/wiki/Hexadecimal) addresses **without the canonical `0x` prefix**.
The balances are denominated in Wei ([10^18 Wei = 1 Whole Unit of Native Token](https://eth-converter.com/)) and expressed as
hex strings **with the canonical `0x` prefix**. You can use [this converter](https://www.rapidtables.com/convert/number/hex-to-decimal.html)
to translate between decimal and hex numbers.

The above example yields the following genesis allocations (denominated in whole units of the native token ie. 1 AVAX/1 WAGMI):

```
0x8db97C7cEcE249c2b98bDC0226Cc4C2A57BF52FC: 100000000 (0x52B7D2DCC80CD2E4000000=100000000000000000000000000 Wei)
0xAb5801a7D398351b8bE11C439e05C5B3259aeC9B: 49463
```

A fully populated genesis JSON with the above allocation would look like (note the `alloc` field):

```json
{
  "config": {
    "chainId": 99999,
    "homesteadBlock": 0,
    "eip150Block": 0,
    "eip150Hash": "0x2086799aeebeae135c246c65021c82b4e15a2c451340993aacfd2751886514f0",
    "eip155Block": 0,
    "eip158Block": 0,
    "byzantiumBlock": 0,
    "constantinopleBlock": 0,
    "petersburgBlock": 0,
    "istanbulBlock": 0,
    "muirGlacierBlock": 0,
    "subnetEVMTimestamp": 0,
    "feeConfig": {
      "gasLimit": 20000000,
      "minBaseFee": 1000000000,
      "targetGas": 100000000,
      "baseFeeChangeDenominator": 48,
      "minBlockGasCost": 0,
      "maxBlockGasCost": 10000000,
      "targetBlockRate": 2,
      "blockGasCostStep": 500000
    },
  },
  "alloc": {
    "8db97C7cEcE249c2b98bDC0226Cc4C2A57BF52FC": {
      "balance": "0x52B7D2DCC80CD2E4000000"
    },
    "Ab5801a7D398351b8bE11C439e05C5B3259aeC9B": {
      "balance": "0xa796504b1cb5a7c0000"
    }
  },
  "nonce": "0x0",
  "timestamp": "0x0",
  "extraData": "0x00",
  "gasLimit": "0x1312D00",
  "difficulty": "0x0",
  "mixHash": "0x0000000000000000000000000000000000000000000000000000000000000000",
  "coinbase": "0x0000000000000000000000000000000000000000",
  "number": "0x0",
  "gasUsed": "0x0",
  "parentHash": "0x0000000000000000000000000000000000000000000000000000000000000000"
}
```

## Setting a Custom Fee Recipient

By default, all fees are burned (sent to the blackhole address). However, it is
possible to enable block producers to set a fee recipient (get compensated for
blocks they produce).

To enable this feature, you'll need to add the following to your
genesis file (under the `"config"` key):
```json
{
  "config": {
    "allowFeeRecipients":true
  }
}
```

Next, you'll need to update your [chain config](https://docs.avax.network/build/references/command-line-interface/#chain-configs) with the following:
```json
{
  "feeRecipient":"<YOU 0x-ADDRESS>"
}
```

_Note: If you enable this feature but a validator doesn't specify
a "feeRecipient", the fees will be burned in blocks they produce._

<<<<<<< HEAD
## Precompiles

Subnet EVM can provide custom functionalities with precompiled contracts. These precompiled contracts can be activated through `ChainConfig` (in genesis or as an upgrade).

### Restricting Smart Contract Deployers
=======
## Restricting Smart Contract Deployers

>>>>>>> 5ecf8a16
If you'd like to restrict who has the ability to deploy contracts on your
subnet, you can provide an `AllowList` configuration in your genesis file:
```json
{
  "config": {
    "chainId": 99999,
    "homesteadBlock": 0,
    "eip150Block": 0,
    "eip150Hash": "0x2086799aeebeae135c246c65021c82b4e15a2c451340993aacfd2751886514f0",
    "eip155Block": 0,
    "eip158Block": 0,
    "byzantiumBlock": 0,
    "constantinopleBlock": 0,
    "petersburgBlock": 0,
    "istanbulBlock": 0,
    "muirGlacierBlock": 0,
    "subnetEVMTimestamp": 0,
    "feeConfig": {
      "gasLimit": 20000000,
      "minBaseFee": 1000000000,
      "targetGas": 100000000,
      "baseFeeChangeDenominator": 48,
      "minBlockGasCost": 0,
      "maxBlockGasCost": 10000000,
      "targetBlockRate": 2,
      "blockGasCostStep": 500000
    },
    "contractDeployerAllowListConfig": {
      "blockTimestamp": 0,
      "adminAddresses":["0x8db97C7cEcE249c2b98bDC0226Cc4C2A57BF52FC"]
    }
  },
  "alloc": {
    "8db97C7cEcE249c2b98bDC0226Cc4C2A57BF52FC": {
      "balance": "0x52B7D2DCC80CD2E4000000"
    }
  },
  "nonce": "0x0",
  "timestamp": "0x0",
  "extraData": "0x00",
  "gasLimit": "0x1312D00",
  "difficulty": "0x0",
  "mixHash": "0x0000000000000000000000000000000000000000000000000000000000000000",
  "coinbase": "0x0000000000000000000000000000000000000000",
  "number": "0x0",
  "gasUsed": "0x0",
  "parentHash": "0x0000000000000000000000000000000000000000000000000000000000000000"
}
```

In this example, `0x8db97C7cEcE249c2b98bDC0226Cc4C2A57BF52FC` is named as the
`Admin` of the `ContractDeployerAllowList`. This enables them to add other `Admins` or to add
`Deployers`. Both `Admins` and `Deployers` can deploy contracts. To provide
a great UX with factory contracts, the `tx.Origin` is checked for being a valid
deployer instead of the caller of `CREATE`. This means that factory contracts will still be
able to create new contracts as long as the sender of the original transaction is an allow
listed deployer.

The `Stateful Precompile` powering the `ContractDeployerAllowList` adheres to the following Solidity interface at `0x0200000000000000000000000000000000000000` (you can load this interface and interact directly in Remix):
```solidity
// (c) 2022-2023, Ava Labs, Inc. All rights reserved.
// See the file LICENSE for licensing terms.

// SPDX-License-Identifier: MIT

pragma solidity >=0.8.0;

interface AllowListInterface {
    // Set [addr] to have the admin role over the allow list
    function setAdmin(address addr) external;

    // Set [addr] to be enabled on the allow list
    function setEnabled(address addr) external;

    // Set [addr] to have no role over the allow list
    function setNone(address addr) external;

    // Read the status of [addr]
    function readAllowList(address addr) external view returns (uint256);
}
```

If you attempt to add a `Deployer` and you are not an `Admin`, you will see
something like:
![admin fail](./imgs/admin_fail.png)

If you attempt to deploy a contract but you are not an `Admin` not
a `Deployer`, you will see something like:
![deploy fail](./imgs/deploy_fail.png)

<<<<<<< HEAD
### Minting Native Coins

You can mint native(gas) coins with a precompiled contract. In order to activate this feature, you can provide `nativeMinterConfig` in genesis:
```json
{
  "config": {
    "chainId": 99999,
    "homesteadBlock": 0,
    "eip150Block": 0,
    "eip150Hash": "0x2086799aeebeae135c246c65021c82b4e15a2c451340993aacfd2751886514f0",
    "eip155Block": 0,
    "eip158Block": 0,
    "byzantiumBlock": 0,
    "constantinopleBlock": 0,
    "petersburgBlock": 0,
    "istanbulBlock": 0,
    "muirGlacierBlock": 0,
    "subnetEVMTimestamp": 0,
    "feeConfig": {
      "gasLimit": 20000000,
      "minBaseFee": 1000000000,
      "targetGas": 100000000,
      "baseFeeChangeDenominator": 48,
      "minBlockGasCost": 0,
      "maxBlockGasCost": 10000000,
      "targetBlockRate": 2,
      "blockGasCostStep": 500000
    },
    "contractNativeMinterConfig": {
      "blockTimestamp": 0,
      "adminAddresses":["0x8db97C7cEcE249c2b98bDC0226Cc4C2A57BF52FC"]
    }
  },
  "alloc": {
    "8db97C7cEcE249c2b98bDC0226Cc4C2A57BF52FC": {
      "balance": "0x52B7D2DCC80CD2E4000000"
    }
  },
  "nonce": "0x0",
  "timestamp": "0x0",
  "extraData": "0x00",
  "gasLimit": "0x1312D00",
  "difficulty": "0x0",
  "mixHash": "0x0000000000000000000000000000000000000000000000000000000000000000",
  "coinbase": "0x0000000000000000000000000000000000000000",
  "number": "0x0",
  "gasUsed": "0x0",
  "parentHash": "0x0000000000000000000000000000000000000000000000000000000000000000"
}
```

`adminAddresses` denotes admin accounts who can add other `Admin` or `Minter` accounts. `Minters` and `Admins` are both eligible to mint native coins for other addresses. `ContractNativeMinter` uses same methods as in `ContractDeployerAllowList`.

The `Stateful Precompile` powering the `ContractNativeMinter` adheres to the following Solidity interface at `0x0200000000000000000000000000000000000001` (you can load this interface and interact directly in Remix):
```solidity
// (c) 2022-2023, Ava Labs, Inc. All rights reserved.
// See the file LICENSE for licensing terms.

// SPDX-License-Identifier: MIT

pragma solidity >=0.8.0;

interface NativeMinterInterface {
    // Set [addr] to have the admin role over the minter list
    function setAdmin(address addr) external;

    // Set [addr] to be enabled on the minter list
    function setEnabled(address addr) external;

    // Set [addr] to have no role over the minter list
    function setNone(address addr) external;

    // Read the status of [addr]
    function readAllowList(address addr) external view returns (uint256);

    // Mint [amount] number of native coins and send to [addr]
    function mintNativeCoin(address addr, uint256 amount) external;
}
```

_Note: Both `ContractDeployerAllowList` and `ContractNativeMinter` can be used together.
=======
The allow list has three roles: `None`, `Deployer`, and `Admin`.

If you call `readAllowList(addr)` then you can read the current role of `addr`, which will return a uint256 with a value of 0, 1, or 2, corresponding to the roles `None`, `Deployer`, and `Admin` respectively.

WARNING: if you remove all of the admins from the allow list, it will no longer be possible to update the allow list without modifying the subnet-evm to schedule a network upgrade.

>>>>>>> 5ecf8a16

## Run Local Network

[`scripts/run.sh`](scripts/run.sh) automatically installs [avalanchego], sets up a local network,
and creates a `subnet-evm` genesis file.

```bash
# to startup a local cluster (good for development)
cd ${HOME}/go/src/github.com/ava-labs/subnet-evm
./scripts/run.sh 1.7.7 0x8db97C7cEcE249c2b98bDC0226Cc4C2A57BF52FC
```

Once the the network is started up, the following info will be printed to the
console:
```bash
Logs Directory: /var/folders/mp/6jm81gc11dv3xtcwxmrd8mcr0000gn/T/runnerlogs2402729383
PID: 90118

EVM Chain ID: 99999
Funded Address: 0x8db97C7cEcE249c2b98bDC0226Cc4C2A57BF52FC
RPC Endpoints:
- http://localhost:53423/ext/bc/AHdWCyWDaudRX4JkHNgpzyMFdhHK7iEgB4HHMTuarzWghkAdg/rpc
- http://localhost:53425/ext/bc/AHdWCyWDaudRX4JkHNgpzyMFdhHK7iEgB4HHMTuarzWghkAdg/rpc
- http://localhost:53427/ext/bc/AHdWCyWDaudRX4JkHNgpzyMFdhHK7iEgB4HHMTuarzWghkAdg/rpc
- http://localhost:53429/ext/bc/AHdWCyWDaudRX4JkHNgpzyMFdhHK7iEgB4HHMTuarzWghkAdg/rpc
- http://localhost:53431/ext/bc/AHdWCyWDaudRX4JkHNgpzyMFdhHK7iEgB4HHMTuarzWghkAdg/rpc

WS Endpoints:
- ws://localhost:53423/ext/bc/AHdWCyWDaudRX4JkHNgpzyMFdhHK7iEgB4HHMTuarzWghkAdg/ws
- ws://localhost:53425/ext/bc/AHdWCyWDaudRX4JkHNgpzyMFdhHK7iEgB4HHMTuarzWghkAdg/ws
- ws://localhost:53427/ext/bc/AHdWCyWDaudRX4JkHNgpzyMFdhHK7iEgB4HHMTuarzWghkAdg/ws
- ws://localhost:53429/ext/bc/AHdWCyWDaudRX4JkHNgpzyMFdhHK7iEgB4HHMTuarzWghkAdg/ws
- ws://localhost:53431/ext/bc/AHdWCyWDaudRX4JkHNgpzyMFdhHK7iEgB4HHMTuarzWghkAdg/ws

MetaMask Quick Start:
Funded Address: 0x8db97C7cEcE249c2b98bDC0226Cc4C2A57BF52FC
Network Name: Local EVM
RPC URL: http://localhost:53423/ext/bc/AHdWCyWDaudRX4JkHNgpzyMFdhHK7iEgB4HHMTuarzWghkAdg/rpc
Chain ID: 99999
Curreny Symbol: LEVM
```

You can then ping the local cluster or add the network to MetaMask:
```bash
curl --location --request POST 'http://localhost:61278/ext/bc/2Z36RnQuk1hvsnFeGWzfZUfXNr7w1SjzmDQ78YxfTVNAkDq3nZ/rpc' \
--header 'Content-Type: application/json' \
--data-raw '{
    "jsonrpc": "2.0",
    "method": "eth_blockNumber",
    "params":[],
    "id": 1
}'
<<COMMENT
{
    "jsonrpc": "2.0",
    "id": 1,
    "result": "0x0"
}
COMMENT
```

To terminate the cluster, kill the PID:
```bash
kill -2 55547
```

## Fuji Subnet Deployment
Ready to take the `subnet-evm` for a spin? Follow this
tutorial and you can get your own EVM on your own subnet
spun up on Fuji in a jiffy!

_You can find an example of a genesis file to use when launching your own
`subnet-evm` in the [networks folder](./networks/11111/genesis.json)._

### Prerequisites
* 1+ nodes running on Fuji (does not need to be a validator)
* [`subnet-cli`](https://github.com/ava-labs/subnet-cli) installed
* `subnet-cli` private key with some Fuji AVAX (see [faucet](https://faucet.avax-test.network))

### Build Binary
First, you'll need to compile the subnet-evm into a binary that AvalancheGo
can interact with. To do this, run the following commands (assumes you don't
yet have the `subnet-evm` repository downloaded):
```bash
git clone https://github.com/ava-labs/subnet-evm.git;
cd subnet-evm;
./scripts/build.sh build/srEXiWaHuhNyGwPUi444Tu47ZEDwxTWrbQiuD7FmgSAQ6X7Dy;
```

#### Move Binary
Once the `subnet-evm` binary is built, you'll need to move it to AvalancheGo's
plugin directory (within the `--build-dir`) so it can be run by your node.
When building from source, this defaults to `~/avalanchego/build/plugins`.
This build directory is structured as:
```
build-dir
|_avalanchego
    |_plugins
      |_evm
```

To put the `subnet-evm` binary in the right place, run the following command
(assuming the `avalanchego` and `subnet-evm` repos are in the same folder):
```bash
mv ./subnet-evm/build/srEXiWaHuhNyGwPUi444Tu47ZEDwxTWrbQiuD7FmgSAQ6X7Dy ./avalanchego/build/plugins;
```

### Run `subnet-cli wizard`
The easiest and fastest way to get your new subnet off the ground is to use the
[`subnet-cli`](https://github.com/ava-labs/subnet-cli). This powerful CLI can
add validators, create subnets, and create blockchains.

_The `subnet-cli` DOES NOT need to be run on the same host where you are
running your validator. By default, it interfaces exclusively with the public
Avalanche API Endpoints._

To make it as easy as possible to get started, the `subnet-cli` also provides
a `wizard` command that takes care of EVERYTHING for you. TL;DR, type one
command and you'll have a subnet with a running `subnet-evm` instance 5 minutes
later.

To make NodeID-XXXX a validator, create a subnet, add NodeID-XXXX to the
subnet (comma separated with multiple validators), and create a `subnet-evm`-based blockhain, run the following command:

```bash
subnet-cli wizard \
--node-ids=NodeID-XXXX \
--vm-genesis-path=networks/11111/genesis.json \
--vm-id=srEXiWaHuhNyGwPUi444Tu47ZEDwxTWrbQiuD7FmgSAQ6X7Dy \
--chain-name=subnetevm
```

_The `vm-id` was generated by calling `subnet-cli create VMID subnetevm`. You can
use any value here, the only important thing is to make sure the binary you
generate has the same name._


#### Add New Subnet to Node Whitelist
During the execution of the `wizard` command, you will be prompted to add your
new subnetID to your node. This is done using the `whitelisted-subnets` config.
You can provide the `whitelisted-subnets` argument by modifying your config
file or providing an argument on startup.

Example Config File:
```json
{
  "network-id":"fuji",
  "health-check-frequency":"2s",
  "log-display-level":"INFO",
  "log-level":"INFO",
  "whitelisted-subnets":"<PROVIDED BY SPACES-CLI>"
}
```

Example Node Args:
```bash
--whitelisted-subnets=<PROVIDED BY SPACES CLI> --network-id=fuji
```

#### Restart Node

Once you've updated your config, you'll need to restart your
AvalancheGo node for the changes to take effect.

If you completed the steps successfully, you'll see the node print out:
```bash
INFO [01-25|16:47:04] chains/manager.go#246: creating chain:
    ID: 2AM3vsuLoJdGBGqX2ibE8RGEq4Lg7g4bot6BT1Z7B9dH5corUD
    VMID:sqja3uK17MJxfC7AN8nGadBw9JK5BcrsNwNynsqP5Gih8M5Bm
INFO [01-25|16:47:04] api/server/server.go#203: adding route /ext/bc/2JVSBoinj9C2J33VntvzYtVJNZdN2NKiwwKjcumHUWEb5DbBrm/events
INFO [01-25|16:47:04] api/server/server.go#203: adding route /ext/bc/2JVSBoinj9C2J33VntvzYtVJNZdN2NKiwwKjcumHUWEb5DbBrm
INFO [01-25|16:47:04] api/server/server.go#203: adding route /ext/bc/2JVSBoinj9C2J33VntvzYtVJNZdN2NKiwwKjcumHUWEb5DbBrm/wallet
INFO [01-25|16:47:04] <2AM3vsuLoJdGBGqX2ibE8RGEq4Lg7g4bot6BT1Z7B9dH5corUD Chain> snow/engine/snowman/transitive.go#67: initializing consensus engine
INFO [01-25|16:47:04] <2AM3vsuLoJdGBGqX2ibE8RGEq4Lg7g4bot6BT1Z7B9dH5corUD Chain> snow/engine/snowman/bootstrap/bootstrapper.go#225: Starting bootstrap...
INFO [01-25|16:47:04] <P Chain> snow/engine/snowman/bootstrap/bootstrapper.go#458: waiting for the remaining chains in this subnet to finish syncing
INFO [01-25|16:47:04] api/server/server.go#203: adding route /ext/bc/2AM3vsuLoJdGBGqX2ibE8RGEq4Lg7g4bot6BT1Z7B9dH5corUD/public
INFO [01-25|16:47:04] <2AM3vsuLoJdGBGqX2ibE8RGEq4Lg7g4bot6BT1Z7B9dH5corUD Chain> snow/engine/common/bootstrapper.go#235: Bootstrapping started syncing with 2 vertices in the accepted frontier
INFO [01-25|16:47:05] <2AM3vsuLoJdGBGqX2ibE8RGEq4Lg7g4bot6BT1Z7B9dH5corUD Chain> snow/engine/snowman/bootstrap/bootstrapper.go#419: bootstrapping fetched 69 blocks. Executing state transitions...
INFO [01-25|16:47:06] <2AM3vsuLoJdGBGqX2ibE8RGEq4Lg7g4bot6BT1Z7B9dH5corUD Chain> snow/engine/common/queue/jobs.go#181: executed 69 operations
INFO [01-25|16:47:06] <2AM3vsuLoJdGBGqX2ibE8RGEq4Lg7g4bot6BT1Z7B9dH5corUD Chain> snow/engine/snowman/transitive.go#354: bootstrapping finished with 2DUxceCx71L5TLTeLpKUQxSBVm8vTKPmFs2usAyRnusUzs4Q4M as the last accepted block
```

If you didn't put the `subnet-evm` binary in the right place, you'll see something
like:
```bash
INFO [01-26|05:54:19] chains/manager.go#246: creating chain:
    ID: 2AM3vsuLoJdGBGqX2ibE8RGEq4Lg7g4bot6BT1Z7B9dH5corUD
    VMID:sqja3uK17MJxfC7AN8nGadBw9JK5BcrsNwNynsqP5Gih8M5Bm
ERROR[01-26|05:54:19] chains/manager.go#270: error creating chain 2AM3vsuLoJdGBGqX2ibE8RGEq4Lg7g4bot6BT1Z7B9dH5corUD: error while looking up VM: there is no ID with alias sqja3uK17MJxfC7AN8nGadBw9JK5BcrsNwNynsqP5Gih8M5Bm
```

## Join the WAGMI Subnet Demo

<p align="center">
  <img width="40%" alt="WAGMI" src="./imgs/wagmi.png">
</p>

_Thanks to the @0xNeonMonsters for the logo!_

The WAGMI ("We're All Going to Make It") Subnet Demo is a high throughput
testbed for EVM (Ethereum Virtual Machine) optimizations. It is parameterized
to run at a factor more capacity than Fuji/Mainnet C-Chain and will be used
to experiment with release candidates before they make it into an
official [`coreth`](https://github.com/ava-labs/coreth) release.

We created a basic [WAGMI explorer](https://trywagmi.xyz) that surfaces
aggregated usage statistics about the subnet. If you'd like to see any other
stats added to this site, please send a DM to [@\_patrickogrady on Twitter](https://twitter.com/_patrickogrady).

Everyone that has used the the C-Chain more than twice (~970k addresses) has
been airdropped 10 WGM tokens. With the current fee parameterization, this
should be enough for hundreds of txs.

This is one of the first cases of using Avalanche Subnets as a proving ground
for changes in a production VM (coreth). Many underestimate how useful the isolation
of subnets is for performing complex VM testing on a live network (without impacting
the stability of the primary network).

### Network Creation

To create WAGMI, all we had to do was run the following command:
```bash
subnet-cli wizard \
--node-ids=NodeID-9TCq8np31pHjjhGaHtLjs6ptYYPEt3LGb,NodeID-BrYXghQSu6KKGjuzhs3nrkcB46Wc2yYHy,NodeID-89UCR1CsPzzEHuknxhJHKxuFPNCyPz7Bu,NodeID-Hfm8gpD4DpCz4KTzt2osJPfFvu7az3qiD,NodeID-LkdxkfYhg6nSw1EEUxDUSYPXPwmr2cUet \
--vm-genesis-path=networks/11111/genesis.json \
--vm-id=srEXiWaHuhNyGwPUi444Tu47ZEDwxTWrbQiuD7FmgSAQ6X7Dy \
--chain-name=wagmi
```

This added these NodeIDs as validators on Fuji, created the WAGMI Subnet, added
all validators to the WAGMI subnet, and created the WAGMI chain.


* SubnetID: [28nrH5T2BMvNrWecFcV3mfccjs6axM1TVyqe79MCv2Mhs8kxiY](https://testnet.avascan.info/blockchains?subnet=28nrH5T2BMvNrWecFcV3mfccjs6axM1TVyqe79MCv2Mhs8kxiY)
* ChainID: [2ebCneCbwthjQ1rYT41nhd7M76Hc6YmosMAQrTFhBq8qeqh6tt](https://testnet.avascan.info/blockchain/2ebCneCbwthjQ1rYT41nhd7M76Hc6YmosMAQrTFhBq8qeqh6tt)


### Network Parameters

```
Network ID: 11111
Chain ID: 11111
Block Gas Limit: 20,000,000 (2.5x C-Chain)
10s Gas Target: 100,000,000 (~6.67x C-Chain)
Min Fee: 1 GWei (4% of C-Chain)
Target Block Rate: 2s (Same as C-Chain)
```

### Adding to MetaMask

```
Network Name: WAGMI
RPC URL: https://api.trywagmi.xyz/rpc
Chain ID: 11111
Symbol: WGM
```

![metamask](./imgs/metamask.png)

### Wrapped WAGMI

#### Info

```
Address: 0x3Ee7094DADda15810F191DD6AcF7E4FFa37571e4
IPFS: /ipfs/QmVAuheeidjD2ktdX3sSHMQqSfcjtmca1g9jr7w9GQf7pU
```
#### Metadata

```json
{"compiler":{"version":"0.5.17+commit.d19bba13"},"language":"Solidity","output":{"abi":[{"anonymous":false,"inputs":[{"indexed":true,"internalType":"address","name":"src","type":"address"},{"indexed":true,"internalType":"address","name":"guy","type":"address"},{"indexed":false,"internalType":"uint256","name":"wad","type":"uint256"}],"name":"Approval","type":"event"},{"anonymous":false,"inputs":[{"indexed":true,"internalType":"address","name":"dst","type":"address"},{"indexed":false,"internalType":"uint256","name":"wad","type":"uint256"}],"name":"Deposit","type":"event"},{"anonymous":false,"inputs":[{"indexed":true,"internalType":"address","name":"src","type":"address"},{"indexed":true,"internalType":"address","name":"dst","type":"address"},{"indexed":false,"internalType":"uint256","name":"wad","type":"uint256"}],"name":"Transfer","type":"event"},{"anonymous":false,"inputs":[{"indexed":true,"internalType":"address","name":"src","type":"address"},{"indexed":false,"internalType":"uint256","name":"wad","type":"uint256"}],"name":"Withdrawal","type":"event"},{"payable":true,"stateMutability":"payable","type":"fallback"},{"constant":true,"inputs":[{"internalType":"address","name":"","type":"address"},{"internalType":"address","name":"","type":"address"}],"name":"allowance","outputs":[{"internalType":"uint256","name":"","type":"uint256"}],"payable":false,"stateMutability":"view","type":"function"},{"constant":false,"inputs":[{"internalType":"address","name":"guy","type":"address"},{"internalType":"uint256","name":"wad","type":"uint256"}],"name":"approve","outputs":[{"internalType":"bool","name":"","type":"bool"}],"payable":false,"stateMutability":"nonpayable","type":"function"},{"constant":true,"inputs":[{"internalType":"address","name":"","type":"address"}],"name":"balanceOf","outputs":[{"internalType":"uint256","name":"","type":"uint256"}],"payable":false,"stateMutability":"view","type":"function"},{"constant":true,"inputs":[],"name":"decimals","outputs":[{"internalType":"uint8","name":"","type":"uint8"}],"payable":false,"stateMutability":"view","type":"function"},{"constant":false,"inputs":[],"name":"deposit","outputs":[],"payable":true,"stateMutability":"payable","type":"function"},{"constant":true,"inputs":[],"name":"name","outputs":[{"internalType":"string","name":"","type":"string"}],"payable":false,"stateMutability":"view","type":"function"},{"constant":true,"inputs":[],"name":"symbol","outputs":[{"internalType":"string","name":"","type":"string"}],"payable":false,"stateMutability":"view","type":"function"},{"constant":true,"inputs":[],"name":"totalSupply","outputs":[{"internalType":"uint256","name":"","type":"uint256"}],"payable":false,"stateMutability":"view","type":"function"},{"constant":false,"inputs":[{"internalType":"address","name":"dst","type":"address"},{"internalType":"uint256","name":"wad","type":"uint256"}],"name":"transfer","outputs":[{"internalType":"bool","name":"","type":"bool"}],"payable":false,"stateMutability":"nonpayable","type":"function"},{"constant":false,"inputs":[{"internalType":"address","name":"src","type":"address"},{"internalType":"address","name":"dst","type":"address"},{"internalType":"uint256","name":"wad","type":"uint256"}],"name":"transferFrom","outputs":[{"internalType":"bool","name":"","type":"bool"}],"payable":false,"stateMutability":"nonpayable","type":"function"},{"constant":false,"inputs":[{"internalType":"uint256","name":"wad","type":"uint256"}],"name":"withdraw","outputs":[],"payable":false,"stateMutability":"nonpayable","type":"function"}],"devdoc":{"methods":{}},"userdoc":{"methods":{}}},"settings":{"compilationTarget":{"contracts/wwagmi.sol":"WWAGMI"},"evmVersion":"istanbul","libraries":{},"optimizer":{"enabled":false,"runs":200},"remappings":[]},"sources":{"contracts/wwagmi.sol":{"keccak256":"0x0a6ce5559225d3c99db4a5e24777049df3c84886ba9a08147f23afae4261b509","urls":["bzz-raw://0aef254c65ae30b578256a7e2496ed18bf0cb68e97f5831050e17a2cf0192a7e","dweb:/ipfs/QmSwAbdnaYvrjDHTKnE3qBZ3smT7uipSSfSGBUiKWmNWEY"]}},"version":1}
```

#### Code

```solidity
// Copyright (C) 2015, 2016, 2017 Dapphub

// This program is free software: you can redistribute it and/or modify
// it under the terms of the GNU General Public License as published by
// the Free Software Foundation, either version 3 of the License, or
// (at your option) any later version.

// This program is distributed in the hope that it will be useful,
// but WITHOUT ANY WARRANTY; without even the implied warranty of
// MERCHANTABILITY or FITNESS FOR A PARTICULAR PURPOSE.  See the
// GNU General Public License for more details.

// You should have received a copy of the GNU General Public License
// along with this program.  If not, see <http://www.gnu.org/licenses/>.

// Contract name, token name, and token symbol modified by Ava Labs 2020

pragma solidity >=0.4.22 <0.6;

contract WWAGMI{
    string public name     = "Wrapped WAGMI";
    string public symbol   = "WWAGMI";
    uint8  public decimals = 18;

    event  Approval(address indexed src, address indexed guy, uint wad);
    event  Transfer(address indexed src, address indexed dst, uint wad);
    event  Deposit(address indexed dst, uint wad);
    event  Withdrawal(address indexed src, uint wad);

    mapping (address => uint)                       public  balanceOf;
    mapping (address => mapping (address => uint))  public  allowance;

    function() external payable {
        deposit();
    }
    function deposit() public payable {
        balanceOf[msg.sender] += msg.value;
        emit Deposit(msg.sender, msg.value);
    }
    function withdraw(uint wad) public {
        require(balanceOf[msg.sender] >= wad);
        balanceOf[msg.sender] -= wad;
        msg.sender.transfer(wad);
        emit Withdrawal(msg.sender, wad);
    }

    function totalSupply() public view returns (uint) {
        return address(this).balance;
    }

    function approve(address guy, uint wad) public returns (bool) {
        allowance[msg.sender][guy] = wad;
        emit Approval(msg.sender, guy, wad);
        return true;
    }

    function transfer(address dst, uint wad) public returns (bool) {
        return transferFrom(msg.sender, dst, wad);
    }

    function transferFrom(address src, address dst, uint wad)
        public
        returns (bool)
    {
        require(balanceOf[src] >= wad);

        if (src != msg.sender && allowance[src][msg.sender] != uint(-1)) {
            require(allowance[src][msg.sender] >= wad);
            allowance[src][msg.sender] -= wad;
        }

        balanceOf[src] -= wad;
        balanceOf[dst] += wad;

        emit Transfer(src, dst, wad);

        return true;
    }
}
```

[become a Fuji Validator]: https://docs.avax.network/build/tutorials/nodes-and-staking/staking-avax-by-validating-or-delegating-with-the-avalanche-wallet<|MERGE_RESOLUTION|>--- conflicted
+++ resolved
@@ -149,16 +149,11 @@
 _Note: If you enable this feature but a validator doesn't specify
 a "feeRecipient", the fees will be burned in blocks they produce._
 
-<<<<<<< HEAD
 ## Precompiles
 
 Subnet EVM can provide custom functionalities with precompiled contracts. These precompiled contracts can be activated through `ChainConfig` (in genesis or as an upgrade).
 
 ### Restricting Smart Contract Deployers
-=======
-## Restricting Smart Contract Deployers
-
->>>>>>> 5ecf8a16
 If you'd like to restrict who has the ability to deploy contracts on your
 subnet, you can provide an `AllowList` configuration in your genesis file:
 ```json
@@ -249,7 +244,12 @@
 a `Deployer`, you will see something like:
 ![deploy fail](./imgs/deploy_fail.png)
 
-<<<<<<< HEAD
+The allow list has three roles: `None`, `Deployer`, and `Admin`.
+
+If you call `readAllowList(addr)` then you can read the current role of `addr`, which will return a uint256 with a value of 0, 1, or 2, corresponding to the roles `None`, `Deployer`, and `Admin` respectively.
+
+WARNING: if you remove all of the admins from the allow list, it will no longer be possible to update the allow list without modifying the subnet-evm to schedule a network upgrade.
+
 ### Minting Native Coins
 
 You can mint native(gas) coins with a precompiled contract. In order to activate this feature, you can provide `nativeMinterConfig` in genesis:
@@ -331,14 +331,6 @@
 ```
 
 _Note: Both `ContractDeployerAllowList` and `ContractNativeMinter` can be used together.
-=======
-The allow list has three roles: `None`, `Deployer`, and `Admin`.
-
-If you call `readAllowList(addr)` then you can read the current role of `addr`, which will return a uint256 with a value of 0, 1, or 2, corresponding to the roles `None`, `Deployer`, and `Admin` respectively.
-
-WARNING: if you remove all of the admins from the allow list, it will no longer be possible to update the allow list without modifying the subnet-evm to schedule a network upgrade.
-
->>>>>>> 5ecf8a16
 
 ## Run Local Network
 
