// (c) 2019-2020, Ava Labs, Inc. All rights reserved.
// See the file LICENSE for licensing terms.

package dummy

import (
	"bytes"
	"errors"
	"fmt"
	"math/big"
	"time"

	"github.com/ava-labs/avalanchego/utils/timer/mockable"
	"github.com/ava-labs/subnet-evm/consensus"
	"github.com/ava-labs/subnet-evm/core/state"
	"github.com/ava-labs/subnet-evm/core/types"
	"github.com/ava-labs/subnet-evm/params"
	"github.com/ava-labs/subnet-evm/precompile"
	"github.com/ava-labs/subnet-evm/trie"
	"github.com/ava-labs/subnet-evm/vmerrs"
	"github.com/ethereum/go-ethereum/common"
)

var (
	allowedFutureBlockTime = 10 * time.Second // Max time from current time allowed for blocks, before they're considered future blocks

	errInvalidBlockTime     = errors.New("timestamp less than parent's")
	errUnclesUnsupported    = errors.New("uncles unsupported")
	errBlockGasCostNil      = errors.New("block gas cost is nil")
	errBlockGasCostTooLarge = errors.New("block gas cost is not uint64")
	errBaseFeeNil           = errors.New("base fee is nil")
)

type Mode struct {
	ModeSkipHeader   bool
	ModeSkipBlockFee bool
	ModeSkipCoinbase bool
}

type (
	DummyEngine struct {
		clock         *mockable.Clock
		consensusMode Mode
	}
)

func NewETHFaker() *DummyEngine {
	return &DummyEngine{
		clock:         &mockable.Clock{},
		consensusMode: Mode{ModeSkipBlockFee: true},
	}
}

func NewFaker() *DummyEngine {
	return &DummyEngine{
		clock: &mockable.Clock{},
	}
}

func NewFakerWithClock(clock *mockable.Clock) *DummyEngine {
	return &DummyEngine{
		clock: clock,
	}
}

func NewFakerWithMode(mode Mode) *DummyEngine {
	return &DummyEngine{
		clock:         &mockable.Clock{},
		consensusMode: mode,
	}
}

func NewCoinbaseFaker() *DummyEngine {
	return &DummyEngine{
		clock:         &mockable.Clock{},
		consensusMode: Mode{ModeSkipCoinbase: true},
	}
}

func NewFullFaker() *DummyEngine {
	return &DummyEngine{
		clock:         &mockable.Clock{},
		consensusMode: Mode{ModeSkipHeader: true},
	}
}

// verifyCoinbase checks that the coinbase is valid for the given [header] and [parent].
func (self *DummyEngine) verifyCoinbase(config *params.ChainConfig, header *types.Header, parent *types.Header, chain consensus.ChainHeaderReader) error {
	if self.consensusMode.ModeSkipCoinbase {
		return nil
	}
	// get the coinbase configured at parent
	configuredAddressAtParent, isAllowFeeRecipients, err := chain.GetCoinbaseAt(parent)
	if err != nil {
		return fmt.Errorf("failed to get coinbase at %v: %w", header.Hash(), err)
	}

	if isAllowFeeRecipients {
		// if fee recipients are allowed we don't need to check the coinbase
		return nil
	}
	// we fetch the configured coinbase at the parent's state
	// to check against the coinbase in [header].
	if configuredAddressAtParent != header.Coinbase {
		return fmt.Errorf("%w: %v does not match required coinbase address %v", vmerrs.ErrInvalidCoinbase, header.Coinbase, configuredAddressAtParent)
	}
	return nil
}

func (self *DummyEngine) verifyHeaderGasFields(config *params.ChainConfig, header *types.Header, parent *types.Header, chain consensus.ChainHeaderReader) error {
	timestamp := new(big.Int).SetUint64(header.Time)

	// Verify that the gas limit is <= 2^63-1
	if header.GasLimit > params.MaxGasLimit {
		return fmt.Errorf("invalid gasLimit: have %v, max %v", header.GasLimit, params.MaxGasLimit)
	}
	// Verify that the gasUsed is <= gasLimit
	if header.GasUsed > header.GasLimit {
		return fmt.Errorf("invalid gasUsed: have %d, gasLimit %d", header.GasUsed, header.GasLimit)
	}
	// We verify the current block by checking the parent fee config
	// this is because the current block cannot set the fee config for itself
	// Fee config might depend on the state when precompile is activated
	// but we don't know the final state while forming the block.
	// See worker package for more details.
	feeConfig, _, err := chain.GetFeeConfigAt(parent)
	if err != nil {
		return err
	}
	if config.IsSubnetEVM(timestamp) {
		expectedGasLimit := feeConfig.GasLimit.Uint64()
		if header.GasLimit != expectedGasLimit {
			return fmt.Errorf("expected gas limit to be %d, but found %d", expectedGasLimit, header.GasLimit)
		}
	} else {
		// Verify that the gas limit remains within allowed bounds
		diff := int64(parent.GasLimit) - int64(header.GasLimit)
		if diff < 0 {
			diff *= -1
		}
		limit := parent.GasLimit / params.GasLimitBoundDivisor

		if uint64(diff) >= limit || header.GasLimit < params.MinGasLimit {
			return fmt.Errorf("invalid gas limit: have %d, want %d += %d", header.GasLimit, parent.GasLimit, limit)
		}
		// Verify BaseFee is not present before Subnet EVM
		if header.BaseFee != nil {
			return fmt.Errorf("invalid baseFee before fork: have %d, want <nil>", header.BaseFee)
		}
		if header.BlockGasCost != nil {
			return fmt.Errorf("invalid blockGasCost before fork: have %d, want <nil>", header.BlockGasCost)
		}
		return nil
	}

	// Verify baseFee and rollupWindow encoding as part of header verification
	// starting in Subnet EVM
	expectedRollupWindowBytes, expectedBaseFee, err := CalcBaseFee(config, feeConfig, parent, header.Time)
	if err != nil {
		return fmt.Errorf("failed to calculate base fee: %w", err)
	}
	if !bytes.Equal(expectedRollupWindowBytes, header.Extra) {
		return fmt.Errorf("expected rollup window bytes: %x, found %x", expectedRollupWindowBytes, header.Extra)
	}
	if header.BaseFee == nil {
		return errors.New("expected baseFee to be non-nil")
	}
	if bfLen := header.BaseFee.BitLen(); bfLen > 256 {
		return fmt.Errorf("too large base fee: bitlen %d", bfLen)
	}
	if header.BaseFee.Cmp(expectedBaseFee) != 0 {
		return fmt.Errorf("expected base fee (%d), found (%d)", expectedBaseFee, header.BaseFee)
	}

	// Enforce BlockGasCost constraints
	expectedBlockGasCost := calcBlockGasCost(
		feeConfig.TargetBlockRate,
		feeConfig.MinBlockGasCost,
		feeConfig.MaxBlockGasCost,
		feeConfig.BlockGasCostStep,
		parent.BlockGasCost,
		parent.Time, header.Time,
	)
	if header.BlockGasCost == nil {
		return errBlockGasCostNil
	}
	if !header.BlockGasCost.IsUint64() {
		return errBlockGasCostTooLarge
	}
	if header.BlockGasCost.Cmp(expectedBlockGasCost) != 0 {
		return fmt.Errorf("invalid block gas cost: have %d, want %d", header.BlockGasCost, expectedBlockGasCost)
	}
	return nil
}

// modified from consensus.go
func (self *DummyEngine) verifyHeader(chain consensus.ChainHeaderReader, header *types.Header, parent *types.Header, uncle bool) error {
	var (
		config    = chain.Config()
		timestamp = new(big.Int).SetUint64(header.Time)
	)
	// Ensure that we do not verify an uncle
	if uncle {
		return errUnclesUnsupported
	}
	// Ensure that the header's extra-data section is of a reasonable size
	if !config.IsSubnetEVM(timestamp) {
		if uint64(len(header.Extra)) > params.MaximumExtraDataSize {
			return fmt.Errorf("extra-data too long: %d > %d", len(header.Extra), params.MaximumExtraDataSize)
		}
	} else {
		expectedExtraDataSize := params.ExtraDataSize
		if len(header.Extra) != expectedExtraDataSize {
			return fmt.Errorf("expected extra-data field to be: %d, but found %d", expectedExtraDataSize, len(header.Extra))
		}
	}
	// Ensure gas-related header fields are correct
	if err := self.verifyHeaderGasFields(config, header, parent, chain); err != nil {
		return err
	}
<<<<<<< HEAD
	// Ensure that coinbase is valid if reward manager is enabled
	// If reward manager is disabled, this will be handled in syntactic verification
	if config.IsPrecompileEnabled(precompile.RewardManagerAddress, timestamp) {
		if err := self.verifyCoinbase(config, header, parent, chain); err != nil {
			return err
		}
=======
	// Ensure that coinbase is valid
	if err := self.verifyCoinbase(config, header, parent, chain); err != nil {
		return err
>>>>>>> 0fb0afe8
	}

	// Verify the header's timestamp
	if header.Time > uint64(self.clock.Time().Add(allowedFutureBlockTime).Unix()) {
		return consensus.ErrFutureBlock
	}
	// Verify the header's timestamp is not earlier than parent's
	// it does include equality(==), so multiple blocks per second is ok
	if header.Time < parent.Time {
		return errInvalidBlockTime
	}
	// Verify that the block number is parent's +1
	if diff := new(big.Int).Sub(header.Number, parent.Number); diff.Cmp(big.NewInt(1)) != 0 {
		return consensus.ErrInvalidNumber
	}
	return nil
}

func (self *DummyEngine) Author(header *types.Header) (common.Address, error) {
	return header.Coinbase, nil
}

func (self *DummyEngine) VerifyHeader(chain consensus.ChainHeaderReader, header *types.Header) error {
	// If we're running a full engine faking, accept any input as valid
	if self.consensusMode.ModeSkipHeader {
		return nil
	}
	// Short circuit if the header is known, or it's parent not
	number := header.Number.Uint64()
	if chain.GetHeader(header.Hash(), number) != nil {
		return nil
	}
	parent := chain.GetHeader(header.ParentHash, number-1)
	if parent == nil {
		return consensus.ErrUnknownAncestor
	}
	// Sanity checks passed, do a proper verification
	return self.verifyHeader(chain, header, parent, false)
}

func (self *DummyEngine) VerifyUncles(chain consensus.ChainReader, block *types.Block) error {
	if len(block.Uncles()) > 0 {
		return errUnclesUnsupported
	}
	return nil
}

func (self *DummyEngine) Prepare(chain consensus.ChainHeaderReader, header *types.Header) error {
	header.Difficulty = big.NewInt(1)
	return nil
}

func (self *DummyEngine) verifyBlockFee(
	baseFee *big.Int,
	requiredBlockGasCost *big.Int,
	txs []*types.Transaction,
	receipts []*types.Receipt,
) error {
	if self.consensusMode.ModeSkipBlockFee {
		return nil
	}
	if baseFee == nil || baseFee.Sign() <= 0 {
		return fmt.Errorf("invalid base fee (%d) in SubnetEVM", baseFee)
	}
	if requiredBlockGasCost == nil || !requiredBlockGasCost.IsUint64() {
		return fmt.Errorf("invalid block gas cost (%d) in SubnetEVM", requiredBlockGasCost)
	}

	var (
		gasUsed              = new(big.Int)
		blockFeeContribution = new(big.Int)
		totalBlockFee        = new(big.Int)
	)
	// Calculate the total excess over the base fee that was paid towards the block fee
	for i, receipt := range receipts {
		// Each transaction contributes the excess over the baseFee towards the totalBlockFee
		// This should be equivalent to the sum of the "priority fees" within EIP-1559.
		txFeePremium, err := txs[i].EffectiveGasTip(baseFee)
		if err != nil {
			return err
		}
		// Multiply the [txFeePremium] by the gasUsed in the transaction since this gives the total coin that was paid
		// above the amount required if the transaction had simply paid the minimum base fee for the block.
		//
		// Ex. LegacyTx paying a gas price of 100 gwei for 1M gas in a block with a base fee of 10 gwei.
		// Total Fee = 100 gwei * 1M gas
		// Minimum Fee = 10 gwei * 1M gas (minimum fee that would have been accepted for this transaction)
		// Fee Premium = 90 gwei
		// Total Overpaid = 90 gwei * 1M gas

		blockFeeContribution.Mul(txFeePremium, gasUsed.SetUint64(receipt.GasUsed))
		totalBlockFee.Add(totalBlockFee, blockFeeContribution)
	}
	// Calculate how much gas the [totalBlockFee] would purchase at the price level
	// set by the base fee of this block.
	blockGas := new(big.Int).Div(totalBlockFee, baseFee)

	// Require that the amount of gas purchased by the effective tips within the block, [blockGas],
	// covers at least [requiredBlockGasCost].
	//
	// NOTE: To determine the [requiredBlockFee], multiply [requiredBlockGasCost]
	// by [baseFee].
	if blockGas.Cmp(requiredBlockGasCost) < 0 {
		return fmt.Errorf(
			"insufficient gas (%d) to cover the block cost (%d) at base fee (%d) (total block fee: %d)",
			blockGas, requiredBlockGasCost, baseFee, totalBlockFee,
		)
	}
	return nil
}

func (self *DummyEngine) Finalize(chain consensus.ChainHeaderReader, block *types.Block, parent *types.Header, state *state.StateDB, receipts []*types.Receipt) error {
	if chain.Config().IsSubnetEVM(new(big.Int).SetUint64(block.Time())) {
		// we use the parent to determine the fee config
		// since the current block has not been finalized yet.
		feeConfig, _, err := chain.GetFeeConfigAt(parent)
		if err != nil {
			return err
		}

		// Calculate the expected blockGasCost for this block.
		// Note: this is a deterministic transtion that defines an exact block fee for this block.
		blockGasCost := calcBlockGasCost(
			feeConfig.TargetBlockRate,
			feeConfig.MinBlockGasCost,
			feeConfig.MaxBlockGasCost,
			feeConfig.BlockGasCostStep,
			parent.BlockGasCost,
			parent.Time, block.Time(),
		)
		// Verify the BlockGasCost set in the header matches the calculated value.
		if blockBlockGasCost := block.BlockGasCost(); blockBlockGasCost == nil || !blockBlockGasCost.IsUint64() || blockBlockGasCost.Cmp(blockGasCost) != 0 {
			return fmt.Errorf("invalid blockGasCost: have %d, want %d", blockBlockGasCost, blockGasCost)
		}
		// Verify the block fee was paid.
		if err := self.verifyBlockFee(
			block.BaseFee(),
			block.BlockGasCost(),
			block.Transactions(),
			receipts,
		); err != nil {
			return err
		}
	}

	return nil
}

func (self *DummyEngine) FinalizeAndAssemble(chain consensus.ChainHeaderReader, header *types.Header, parent *types.Header, state *state.StateDB, txs []*types.Transaction,
	uncles []*types.Header, receipts []*types.Receipt,
) (*types.Block, error) {
	if chain.Config().IsSubnetEVM(new(big.Int).SetUint64(header.Time)) {
		// we use the parent to determine the fee config
		// since the current block has not been finalized yet.
		feeConfig, _, err := chain.GetFeeConfigAt(parent)
		if err != nil {
			return nil, err
		}
		// Calculate the required block gas cost for this block.
		header.BlockGasCost = calcBlockGasCost(
			feeConfig.TargetBlockRate,
			feeConfig.MinBlockGasCost,
			feeConfig.MaxBlockGasCost,
			feeConfig.BlockGasCostStep,
			parent.BlockGasCost,
			parent.Time, header.Time,
		)
		// Verify that this block covers the block fee.
		if err := self.verifyBlockFee(
			header.BaseFee,
			header.BlockGasCost,
			txs,
			receipts,
		); err != nil {
			return nil, err
		}
	}
	// commit the final state root
	header.Root = state.IntermediateRoot(chain.Config().IsEIP158(header.Number))

	// Header seems complete, assemble into a block and return
	return types.NewBlock(
		header, txs, uncles, receipts, new(trie.Trie),
	), nil
}

func (self *DummyEngine) CalcDifficulty(chain consensus.ChainHeaderReader, time uint64, parent *types.Header) *big.Int {
	return big.NewInt(1)
}

func (self *DummyEngine) Close() error {
	return nil
}<|MERGE_RESOLUTION|>--- conflicted
+++ resolved
@@ -15,7 +15,6 @@
 	"github.com/ava-labs/subnet-evm/core/state"
 	"github.com/ava-labs/subnet-evm/core/types"
 	"github.com/ava-labs/subnet-evm/params"
-	"github.com/ava-labs/subnet-evm/precompile"
 	"github.com/ava-labs/subnet-evm/trie"
 	"github.com/ava-labs/subnet-evm/vmerrs"
 	"github.com/ethereum/go-ethereum/common"
@@ -218,18 +217,9 @@
 	if err := self.verifyHeaderGasFields(config, header, parent, chain); err != nil {
 		return err
 	}
-<<<<<<< HEAD
-	// Ensure that coinbase is valid if reward manager is enabled
-	// If reward manager is disabled, this will be handled in syntactic verification
-	if config.IsPrecompileEnabled(precompile.RewardManagerAddress, timestamp) {
-		if err := self.verifyCoinbase(config, header, parent, chain); err != nil {
-			return err
-		}
-=======
 	// Ensure that coinbase is valid
 	if err := self.verifyCoinbase(config, header, parent, chain); err != nil {
 		return err
->>>>>>> 0fb0afe8
 	}
 
 	// Verify the header's timestamp
